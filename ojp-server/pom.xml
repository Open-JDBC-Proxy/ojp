<?xml version="1.0" encoding="UTF-8"?>
<project xmlns="http://maven.apache.org/POM/4.0.0"
         xmlns:xsi="http://www.w3.org/2001/XMLSchema-instance"
         xsi:schemaLocation="http://maven.apache.org/POM/4.0.0 http://maven.apache.org/xsd/maven-4.0.0.xsd">
    <modelVersion>4.0.0</modelVersion>

    <artifactId>ojp-server</artifactId>
    <version>1.0-SNAPSHOT</version>

    <parent>
        <groupId>org.openjdbcproxy</groupId>
        <artifactId>ojp-parent</artifactId>
        <version>1.0-SNAPSHOT</version>
        <relativePath>../pom.xml</relativePath>
    </parent>

    <properties>
<<<<<<< HEAD
=======
        <maven.compiler.source>22</maven.compiler.source>
        <maven.compiler.target>22</maven.compiler.target>

>>>>>>> bdb65ac5
        <grpc.version>1.70.0</grpc.version>
        <slf4j.version>2.0.17</slf4j.version>
        <jib.plugin.version>3.4.5</jib.plugin.version>
    </properties>

    <dependencies>
        <dependency>
            <groupId>org.openjdbcproxy</groupId>
            <artifactId>ojp-grpc-commons</artifactId>
            <version>1.0-SNAPSHOT</version>
        </dependency>

        <dependency>
            <groupId>io.grpc</groupId>
            <artifactId>grpc-netty</artifactId>
            <version>${grpc.version}</version>
        </dependency>

        <!-- https://mvnrepository.com/artifact/com.h2database/h2 -->
        <dependency>
            <groupId>com.h2database</groupId>
            <artifactId>h2</artifactId>
            <version>2.3.232</version>
        </dependency>

        <!-- https://mvnrepository.com/artifact/org.postgresql/postgresql -->
        <dependency>
            <groupId>org.postgresql</groupId>
            <artifactId>postgresql</artifactId>
            <version>42.7.5</version>
        </dependency>

        <!-- https://mvnrepository.com/artifact/org.mariadb.jdbc/mariadb-java-client -->
        <dependency>
            <groupId>org.mariadb.jdbc</groupId>
            <artifactId>mariadb-java-client</artifactId>
            <version>3.5.2</version>
        </dependency>

        <!-- https://mvnrepository.com/artifact/com.zaxxer/HikariCP -->
        <dependency>
            <groupId>com.zaxxer</groupId>
            <artifactId>HikariCP</artifactId>
            <version>6.2.1</version>
        </dependency>

        <!-- https://mvnrepository.com/artifact/org.apache.commons/commons-collections4 -->
        <dependency>
            <groupId>org.apache.commons</groupId>
            <artifactId>commons-collections4</artifactId>
            <version>4.4</version>
        </dependency>

        <!-- https://mvnrepository.com/artifact/org.projectlombok/lombok -->
        <dependency>
            <groupId>org.projectlombok</groupId>
            <artifactId>lombok</artifactId>
            <version>1.18.36</version>
            <scope>provided</scope>
        </dependency>

        <!-- https://mvnrepository.com/artifact/org.slf4j/slf4j-api -->
        <dependency>
            <groupId>org.slf4j</groupId>
            <artifactId>slf4j-api</artifactId>
            <version>${slf4j.version}</version>
        </dependency>
        <!-- https://mvnrepository.com/artifact/org.slf4j/slf4j-simple -->
        <dependency>
            <groupId>org.slf4j</groupId>
            <artifactId>slf4j-simple</artifactId>
            <version>${slf4j.version}</version>
        </dependency>
    </dependencies>

    <build>
        <plugins>
            <plugin>
                <groupId>org.apache.maven.plugins</groupId>
                <artifactId>maven-shade-plugin</artifactId>
                <executions>
                    <execution>
                        <goals>
                            <goal>shade</goal>
                        </goals>
                        <configuration>
                            <shadedArtifactAttached>true</shadedArtifactAttached>
                            <transformers>
                                <transformer implementation=
                                                     "org.apache.maven.plugins.shade.resource.ManifestResourceTransformer">
                                    <mainClass>org.openjdbcproxy.grpc.server.GrpcServer</mainClass>
                                </transformer>
                            </transformers>
                        </configuration>
                    </execution>
                </executions>
            </plugin>
            <!-- Docker image: Jib plugin -->
            <plugin>
                <groupId>com.google.cloud.tools</groupId>
                <artifactId>jib-maven-plugin</artifactId>
                <version>${jib.plugin.version}</version>
                <configuration>
                    <from>
                        <image>eclipse-temurin:22-jre</image>
                    </from>
                    <to>
                        <image>rrobetti/ojp:0.0.1-alpha</image>
                    </to>
                    <container>
                        <mainClass>org.openjdbcproxy.grpc.server.GrpcServer</mainClass>
                        <ports>
                            <port>1059</port>
                        </ports>
                    </container>
                </configuration>
            </plugin>
        </plugins>
    </build>
</project><|MERGE_RESOLUTION|>--- conflicted
+++ resolved
@@ -15,12 +15,9 @@
     </parent>
 
     <properties>
-<<<<<<< HEAD
-=======
         <maven.compiler.source>22</maven.compiler.source>
         <maven.compiler.target>22</maven.compiler.target>
 
->>>>>>> bdb65ac5
         <grpc.version>1.70.0</grpc.version>
         <slf4j.version>2.0.17</slf4j.version>
         <jib.plugin.version>3.4.5</jib.plugin.version>
